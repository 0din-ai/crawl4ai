import os
import time
from pathlib import Path
from typing import Optional
import json
import asyncio
from .models import CrawlResult
from .async_database import async_db_manager
from .chunking_strategy import *
from .extraction_strategy import *
from .async_crawler_strategy import AsyncCrawlerStrategy, AsyncPlaywrightCrawlerStrategy, AsyncCrawlResponse
from .content_scrapping_strategy import WebScrappingStrategy
from .config import MIN_WORD_THRESHOLD, IMAGE_DESCRIPTION_MIN_WORD_THRESHOLD
from .utils import (
    sanitize_input_encode,
    InvalidCSSSelectorError,
    format_html
)


class AsyncWebCrawler:
    def __init__(
        self,
        crawler_strategy: Optional[AsyncCrawlerStrategy] = None,
        always_by_pass_cache: bool = False,
        base_directory: str = str(Path.home()),
        **kwargs,
    ):
        self.crawler_strategy = crawler_strategy or AsyncPlaywrightCrawlerStrategy(
            **kwargs
        )
        self.always_by_pass_cache = always_by_pass_cache
<<<<<<< HEAD
=======
        # self.crawl4ai_folder = os.path.join(Path.home(), ".crawl4ai")
>>>>>>> 42396547
        self.crawl4ai_folder = os.path.join(base_directory, ".crawl4ai")
        os.makedirs(self.crawl4ai_folder, exist_ok=True)
        os.makedirs(f"{self.crawl4ai_folder}/cache", exist_ok=True)
        self.ready = False
        self.verbose = kwargs.get("verbose", False)

    async def __aenter__(self):
        await self.crawler_strategy.__aenter__()
        await self.awarmup()
        return self

    async def __aexit__(self, exc_type, exc_val, exc_tb):
        await self.crawler_strategy.__aexit__(exc_type, exc_val, exc_tb)

    async def awarmup(self):
        if self.verbose:
            print("[LOG] 🌤️  Warming up the AsyncWebCrawler")
        await async_db_manager.ainit_db()
        await self.arun(
            url="https://google.com/",
            word_count_threshold=5,
            bypass_cache=False,
            verbose=False,
        )
        self.ready = True
        if self.verbose:
            print("[LOG] 🌞 AsyncWebCrawler is ready to crawl")

    async def arun(
        self,
        url: str,
        word_count_threshold=MIN_WORD_THRESHOLD,
        extraction_strategy: ExtractionStrategy = None,
        chunking_strategy: ChunkingStrategy = RegexChunking(),
        bypass_cache: bool = False,
        css_selector: str = None,
        screenshot: bool = False,
        user_agent: str = None,
        verbose=True,
        **kwargs,
    ) -> CrawlResult:
        try:
            extraction_strategy = extraction_strategy or NoExtractionStrategy()
            extraction_strategy.verbose = verbose
            if not isinstance(extraction_strategy, ExtractionStrategy):
                raise ValueError("Unsupported extraction strategy")
            if not isinstance(chunking_strategy, ChunkingStrategy):
                raise ValueError("Unsupported chunking strategy")
            
            word_count_threshold = max(word_count_threshold, MIN_WORD_THRESHOLD)

            async_response: AsyncCrawlResponse = None
            cached = None
            screenshot_data = None
            extracted_content = None
            if not bypass_cache and not self.always_by_pass_cache:
                cached = await async_db_manager.aget_cached_url(url)

            if kwargs.get("warmup", True) and not self.ready:
                return None

            if cached:
                html = sanitize_input_encode(cached[1])
                extracted_content = sanitize_input_encode(cached[4])
                if screenshot:
                    screenshot_data = cached[9]
                    if not screenshot_data:
                        cached = None

            if not cached or not html:
                t1 = time.time()
                if user_agent:
                    self.crawler_strategy.update_user_agent(user_agent)
                async_response: AsyncCrawlResponse = await self.crawler_strategy.crawl(url, screenshot=screenshot, **kwargs)
                html = sanitize_input_encode(async_response.html)
                screenshot_data = async_response.screenshot
                t2 = time.time()
                if verbose:
                    print(
                        f"[LOG] 🚀 Crawling done for {url}, success: {bool(html)}, time taken: {t2 - t1:.2f} seconds"
                    )

            crawl_result = await self.aprocess_html(
                url,
                html,
                extracted_content,
                word_count_threshold,
                extraction_strategy,
                chunking_strategy,
                css_selector,
                screenshot_data,
                verbose,
                bool(cached),
                async_response=async_response,
                **kwargs,
            )
            crawl_result.status_code = async_response.status_code if async_response else 200
            crawl_result.response_headers = async_response.response_headers if async_response else {}
            crawl_result.success = bool(html)
            crawl_result.session_id = kwargs.get("session_id", None)
            return crawl_result
        except Exception as e:
            if not hasattr(e, "msg"):
                e.msg = str(e)
            print(f"[ERROR] 🚫 arun(): Failed to crawl {url}, error: {e.msg}")
            return CrawlResult(url=url, html="", markdown = f"[ERROR] 🚫 arun(): Failed to crawl {url}, error: {e.msg}", success=False, error_message=e.msg)

    async def arun_many(
        self,
        urls: List[str],
        word_count_threshold=MIN_WORD_THRESHOLD,
        extraction_strategy: ExtractionStrategy = None,
        chunking_strategy: ChunkingStrategy = RegexChunking(),
        bypass_cache: bool = False,
        css_selector: str = None,
        screenshot: bool = False,
        user_agent: str = None,
        verbose=True,
        **kwargs,
    ) -> List[CrawlResult]:
        tasks = [
            self.arun(
                url,
                word_count_threshold,
                extraction_strategy,
                chunking_strategy,
                bypass_cache,
                css_selector,
                screenshot,
                user_agent,
                verbose,
                **kwargs
            )
            for url in urls
        ]
        return await asyncio.gather(*tasks)


    async def aprocess_html(
        self,
        url: str,
        html: str,
        extracted_content: str,
        word_count_threshold: int,
        extraction_strategy: ExtractionStrategy,
        chunking_strategy: ChunkingStrategy,
        css_selector: str,
        screenshot: str,
        verbose: bool,
        is_cached: bool,
        **kwargs,
    ) -> CrawlResult:
        t = time.time()
        # Extract content from HTML
        try:
            t1 = time.time()
            scrapping_strategy = WebScrappingStrategy()
            # result = await scrapping_strategy.ascrap(
            result = scrapping_strategy.scrap(
                url,
                html,
                word_count_threshold=word_count_threshold,
                css_selector=css_selector,
                only_text=kwargs.get("only_text", False),
                image_description_min_word_threshold=kwargs.get(
                    "image_description_min_word_threshold", IMAGE_DESCRIPTION_MIN_WORD_THRESHOLD
                ),
                **kwargs,
            )
            if verbose:
                print(
                    f"[LOG] 🚀 Content extracted for {url}, success: True, time taken: {time.time() - t1:.2f} seconds"
                )

            if result is None:
                raise ValueError(f"Process HTML, Failed to extract content from the website: {url}")
        except InvalidCSSSelectorError as e:
            raise ValueError(str(e))
        except Exception as e:
            raise ValueError(f"Process HTML, Failed to extract content from the website: {url}, error: {str(e)}")

        cleaned_html = sanitize_input_encode(result.get("cleaned_html", ""))
        markdown = sanitize_input_encode(result.get("markdown", ""))
        fit_markdown = sanitize_input_encode(result.get("fit_markdown", ""))
        fit_html = sanitize_input_encode(result.get("fit_html", ""))
        media = result.get("media", [])
        links = result.get("links", [])
        metadata = result.get("metadata", {})

        if extracted_content is None and extraction_strategy and chunking_strategy:
            if verbose:
                print(
                    f"[LOG] 🔥 Extracting semantic blocks for {url}, Strategy: {self.__class__.__name__}"
                )

            # Check if extraction strategy is type of JsonCssExtractionStrategy
            if isinstance(extraction_strategy, JsonCssExtractionStrategy) or isinstance(extraction_strategy, JsonCssExtractionStrategy):
                extraction_strategy.verbose = verbose
                extracted_content = extraction_strategy.run(url, [html])
                extracted_content = json.dumps(extracted_content, indent=4, default=str, ensure_ascii=False)
            else:
                sections = chunking_strategy.chunk(markdown)
                extracted_content = extraction_strategy.run(url, sections)
                extracted_content = json.dumps(extracted_content, indent=4, default=str, ensure_ascii=False)

        if verbose:
            print(
                f"[LOG] 🚀 Extraction done for {url}, time taken: {time.time() - t:.2f} seconds."
            )

        screenshot = None if not screenshot else screenshot

        if not is_cached:
            await async_db_manager.acache_url(
                url,
                html,
                cleaned_html,
                markdown,
                extracted_content,
                True,
                json.dumps(media),
                json.dumps(links),
                json.dumps(metadata),
                screenshot=screenshot,
            )

        return CrawlResult(
            url=url,
            html=html,
            cleaned_html=format_html(cleaned_html),
            markdown=markdown,
            fit_markdown=fit_markdown,
            fit_html= fit_html,
            media=media,
            links=links,
            metadata=metadata,
            screenshot=screenshot,
            extracted_content=extracted_content,
            success=True,
            error_message="",
        )

    async def aclear_cache(self):
        await async_db_manager.aclear_db()

    async def aflush_cache(self):
        await async_db_manager.aflush_db()

    async def aget_cache_size(self):
        return await async_db_manager.aget_total_count()<|MERGE_RESOLUTION|>--- conflicted
+++ resolved
@@ -30,10 +30,7 @@
             **kwargs
         )
         self.always_by_pass_cache = always_by_pass_cache
-<<<<<<< HEAD
-=======
         # self.crawl4ai_folder = os.path.join(Path.home(), ".crawl4ai")
->>>>>>> 42396547
         self.crawl4ai_folder = os.path.join(base_directory, ".crawl4ai")
         os.makedirs(self.crawl4ai_folder, exist_ok=True)
         os.makedirs(f"{self.crawl4ai_folder}/cache", exist_ok=True)
